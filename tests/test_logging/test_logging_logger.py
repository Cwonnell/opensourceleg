--- conflicted
+++ resolved
@@ -203,14 +203,10 @@
 
 def test_set_file_level_has_attr(test_logger: Logger):
     test_logger._setup_file_handler()
-<<<<<<< HEAD
     assert all(
         [hasattr(test_logger, "_file_handler"), test_logger._file_handler.mode == "a"]
     )
-=======
-    assert hasattr(test_logger, "_file_handler")
-    assert test_logger._file_handler.mode == "a"
->>>>>>> 9ffde777
+
 
     test_logger.set_file_level(LogLevel.DEBUG)
     assert all(
@@ -250,14 +246,9 @@
 
 def test_set_format_has_attr(test_logger: Logger):
     test_logger._setup_file_handler()
-<<<<<<< HEAD
     assert all(
         [hasattr(test_logger, "_file_handler"), test_logger._file_handler.mode == "a"]
     )
-=======
-    assert hasattr(test_logger, "_file_handler")
-    assert test_logger._file_handler.mode == "a"
->>>>>>> 9ffde777
 
     test_logger.set_format("[%(test)s]")
     assert test_logger._file_handler.formatter._fmt == "[%(test)s]"
@@ -288,8 +279,6 @@
     test_logger.update()
     test_logger.track_variable(test_func2, "second")
     test_logger.update()
-
-<<<<<<< HEAD
     assert all(
         [
             test_logger._buffer[0] == ["18"],
@@ -297,11 +286,6 @@
             len(test_logger._buffer) == 2,
         ]
     )
-=======
-    assert test_logger._buffer[0] == ["18"]
-    assert test_logger._buffer[1] == ["18", "8"]
-    assert len(test_logger._buffer) == 2
->>>>>>> 9ffde777
 
 
 # Test update size exceeded
@@ -338,11 +322,7 @@
     assert len(test_logger._buffer) == 0
 
     # Ensure expected output was written
-<<<<<<< HEAD
     file = open(test_logger._csv_path, "r")
-=======
-    file = open(test_logger._csv_path)
->>>>>>> 9ffde777
     expected = "test\n-2\n"
     assert expected == file.read()
     file.close()
@@ -361,11 +341,7 @@
     assert test_logger._header_written == True
 
     # Ensure expected output was written
-<<<<<<< HEAD
     file = open(test_logger._csv_path, "r")
-=======
-    file = open(test_logger._csv_path)
->>>>>>> 9ffde777
     header_contents = file.read()
     expected = "first,second\n"
     assert expected == header_contents
@@ -376,12 +352,7 @@
 def test_generate_file_paths_no_input_filename(test_logger: Logger):
     test_logger._user_file_name = None
     test_logger._generate_file_paths()
-<<<<<<< HEAD
     assert all([".log" in test_logger._file_path, ".csv" in test_logger._csv_path])
-=======
-    assert ".log" in test_logger._file_path
-    assert ".csv" in test_logger._csv_path
->>>>>>> 9ffde777
     # For timestamp-based file names, portion of string minus script name will be 20 chars
     assert len(test_logger._csv_path) >= 20
 
@@ -483,12 +454,8 @@
 
 # Test info
 def test_info(test_logger: Logger):
-<<<<<<< HEAD
     original_ensure = test_logger._ensure_file_handler
     original_info = logging.Logger.info
-=======
-    test_logger.original_ensure = test_logger._ensure_file_handler
->>>>>>> 9ffde777
 
     test_logger._ensure_file_handler = Mock()
     logging.Logger.info = Mock()
@@ -532,12 +499,8 @@
 
 # Test critical
 def test_critical(test_logger: Logger):
-<<<<<<< HEAD
     original_ensure = test_logger._ensure_file_handler
     original_critical = logging.Logger.critical
-=======
-    test_logger.original_ensure = test_logger._ensure_file_handler
->>>>>>> 9ffde777
 
     test_logger._ensure_file_handler = Mock()
     logging.Logger.critical = Mock()
@@ -551,12 +514,8 @@
 
 # Test log
 def test_log(test_logger: Logger):
-<<<<<<< HEAD
     original_ensure = test_logger._ensure_file_handler
     original_log = logging.Logger.log
-=======
-    test_logger.original_ensure = test_logger._ensure_file_handler
->>>>>>> 9ffde777
 
     test_logger._ensure_file_handler = Mock()
     logging.Logger.log = Mock()
